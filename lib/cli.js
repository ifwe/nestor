const COLORS = {  
  OK: 'green',
  ABORTED: 'grey',
  FAIL: 'red',
  WARN: 'yellow',
  SUCCESS: 'green',
  FAILURE: 'red',
  UNSTABLE: 'yellow'
};

var _ = require('lodash'),
  BuildLight = require('./notifiers/buildlight'),
  cli = require('bagofcli'),
  colors = require('colors'),
  commander = require('commander'),
  irc = require('./irc'),
  Jenkins = require('./jenkins'),
  NinjaBlocks = require('./notifiers/ninjablocks'),
  text = require('bagoftext'),
  _url = require('url');

var job  = require('./cli/job');
var view = require('./cli/view');

function __exec(args, cb) {
  // use url flag or JENKINS_URL environment variable if provided
  var url = (args && args.parent) ? (args.parent.url || process.env.JENKINS_URL) : undefined;

  // if URL value and interactive flag are specified, then prompt for authentication details
  if (url && args.parent && args.parent.interactive) {
    commander.prompt(text.__('Username: '), function (user) {
      commander.password(text.__('Password: '), function (pass) {
        var parsedUrl = _url.parse(url);
        parsedUrl.auth = user + ':' + pass;
        url = _url.format(parsedUrl);
        cb(new Jenkins(url));
      });
    });

  // otherwise fallback to default URL
  } else {
    cb(new Jenkins(url));
  }
}

function _build(jobName, params, args) {
  if (!args) {
    args = params || {};
  }

  const PENDING = 5000;
  var message = text.__('Job %s was started successfully'),
    cb;

  if (args.console) {
    cb = function (err, result) {
      if (err) {
        cli.exit(err, result);
      } else {
        console.log(message, jobName);
        // wait for pending period before calling console
        setTimeout(function () {
          _console(jobName);
        }, args.pending || PENDING);
      }
    };
  } else {
    cb = cli.exitCb(null, function (result) {
      console.log(message, jobName);
    });
  }

  function execCb(jenkins) {
    jenkins.build(jobName, (_.isString(params)) ? params : undefined, cb);
  }
  __exec(args, execCb);
}

function _buildAll(args) {
  function execCb(jenkins) {
    jenkins.filteredBuild(null, cli.exit);
  }
  __exec(args, execCb);
}

function _buildFail(args) {
  function execCb(jenkins) {
    jenkins.filteredBuild({ status: 'FAIL' }, cli.exit);
  }
  __exec(args, execCb);
}

function _console(jobName, args) {
  function execCb(jenkins) {
    jenkins.console(jobName, cli.exit);
  }
  __exec(args, execCb);
}

function _stop(jobName, args) {
  function execCb(jenkins) {
    jenkins.stop(
      jobName,
      cli.exitCb(null, function (result) {
        console.log(text.__('Job %s was stopped successfully'), jobName);
      })
    ); 
  }
  __exec(args, execCb);
}

function _dashboard(args) {
  function execCb(jenkins) {
    jenkins.dashboard(cli.exitCb(null, function (result) {
      if (result.length === 0) {
        console.log(text.__('Jobless Jenkins'));
      } else {
        result.forEach(function (job) {
          var status = text.__(job.status),
            color = COLORS[job.status] || 'grey';
          console.log('%s - %s', status[color], job.name);
        });
      }
    }));
  }
  __exec(args, execCb);
}

function _discover(host, args) {
  if (!args) {
    args = host || {};
    host = 'localhost';
  }

  function execCb(jenkins) {
    jenkins.discover(host, cli.exitCb(null, function (result) {
      console.log(text.__('Jenkins ver. %s is running on %s'),
          result.hudson.version[0],
          (result.hudson.url && result.hudson.url[0]) ? result.hudson.url[0] : host);
    }));
  }
  __exec(args, execCb);
}

function _executor(args) {
  function execCb(jenkins) {
    jenkins.executor(cli.exitCb(null, function (result) {
      if (!_.isEmpty(_.keys(result))) {
        _.keys(result).forEach(function (computer) {
          console.log('+ %s | %s', computer, result[computer].summary);
          result[computer].executors.forEach(function (executor) {
            if (!executor.idle) {
              console.log('  - %s | %s%%s', executor.name, executor.progress, (executor.stuck) ? text.__(' stuck!') : '');
            }
          });
        });
      } else {
        console.log(text.__('No executor found'));
      }
    }));
  }
  __exec(args, execCb);
}

function _job(name, args) {
  function execCb(jenkins) {
    jenkins.job(name, cli.exitCb(null, function (result) {
      var status = text.__(result.status),
        color = [COLORS[result.status] || 'grey'];
      console.log('%s | %s', name, status[color]);
      result.reports.forEach(function (report) {
        console.log(' - %s', report);
      });
    }));
  }
  __exec(args, execCb);
}

function _last(name, args) {
  function execCb(jenkins) {
    jenkins.last(name, cli.exitCb(null, function (result) {
      var resultColor = [COLORS[result.result] || 'grey'];
      console.log('%s | %s', name, result.building ? "BUILDING".yellow : result.result[resultColor]);
      console.log(' - %s [%s]', result.buildDate, result.buildDateDistance);
    }));
  }
  __exec(args, execCb);
}

function _queue(args) {
  function execCb(jenkins) {
    jenkins.queue(cli.exitCb(null, function (result) {
      if (result.length === 0) {
        console.log(text.__('Queue is empty'));
      } else {
        result.forEach(function (job) {
          console.log('- %s', job);
        });
      }
    }));
  }
  __exec(args, execCb);
}

function _version(args) {
  function execCb(jenkins) {
    jenkins.version(cli.exitCb(null, function (result) {
      console.log(text.__('Jenkins ver. %s', result));
    }));
  }
  __exec(args, execCb);
}

function _irc(host, channel, nick) {
  irc.start(host, channel, nick);
}

function _feed(args) {
  args = args || {};
  var opts = {
    jobName: args.job,
    viewName: args.view
  };

  function execCb(jenkins) {
    jenkins.feed(opts, cli.exitCb(null, function (result) {
      result.forEach(function (article) {
        console.log(article.title);
      });
    }));
  }
  __exec(args, execCb);
}

function __monitor(notifier, args) {
  args = args || {};
  var opts = {
    jobName: args.job,
    viewName: args.view,
    schedule: args.schedule
  };
  function execCb(jenkins) {
    jenkins.monitor(opts, function (err, result) {
      if (err) {
        console.error(err.message);
      } else {
        notifier.notify(result);
      }
    });
  }
  __exec(args, execCb);
}

function _ninja(args) {
  var ninjaBlocks = new NinjaBlocks(process.env.NINJABLOCKS_TOKEN);
  __monitor(ninjaBlocks, args);
}

function _buildLight(args) {
  var buildLight = new BuildLight({
    scheme: args.scheme ? args.scheme.split(',') : undefined,
    usbled: args.usbled,
    blinkOnFailure: args.blinkOnFailure
  });
  __monitor(buildLight, args);
}

/**
 * Execute Nestor CLI.
 */
function exec() {

  var actions = {
    commands: {
      build: { action: _build },
      'build-all': { action: _buildAll },
      'build-fail': { action: _buildFail },
      console: { action: _console },
      stop: { action: _stop },
      dashboard: { action: _dashboard },
      discover: { action: _discover },
      executor: { action: _executor },
      job: { action: _job },
<<<<<<< HEAD
      'last': { action: _last },
=======
      'create'           : { action: job.create(__exec) },
>>>>>>> a2eff03f
      'create-job'       : { action: job.create(__exec) },
      'update'           : { action: job.update(__exec) },
      'update-job'       : { action: job.update(__exec) },
      'enable'           : { action: job.enable(__exec) },
      'enable-job'       : { action: job.enable(__exec) },
      'disable'          : { action: job.disable(__exec) },
      'disable-job'      : { action: job.disable(__exec) },
      'copy'             : { action: job.copy(__exec) },
      'copy-job'         : { action: job.copy(__exec) },
      'delete'           : { action: job.delete(__exec) },
      'delete-job'       : { action: job.delete(__exec) },
      'config'           : { action: job.fetchConfig(__exec) },
      'fetch-job-config' : { action: job.fetchConfig(__exec) },
      'create-view'      : { action: view.create(__exec) },
      'update-view'      : { action: view.update(__exec) },
      'fetch-view-config': { action: view.fetchConfig(__exec) },
      queue: { action: _queue },
      ver: { action: _version },
      irc: { action: _irc },
      feed: { action: _feed },
      ninja: { action: _ninja },
      buildlight: { action: _buildLight }
    }
  };

  cli.command(__dirname, actions);
}

exports.exec = exec;<|MERGE_RESOLUTION|>--- conflicted
+++ resolved
@@ -281,11 +281,8 @@
       discover: { action: _discover },
       executor: { action: _executor },
       job: { action: _job },
-<<<<<<< HEAD
       'last': { action: _last },
-=======
       'create'           : { action: job.create(__exec) },
->>>>>>> a2eff03f
       'create-job'       : { action: job.create(__exec) },
       'update'           : { action: job.update(__exec) },
       'update-job'       : { action: job.update(__exec) },
