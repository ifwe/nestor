--- conflicted
+++ resolved
@@ -42,14 +42,9 @@
     "irc": "~0.3.6",
     "lodash": "~2.4.1",
     "ninja-blocks": "~0.1.3",
-<<<<<<< HEAD
-    "request": "~2.31.0",
+    "request": "~2.34.0",
     "xml2js": "~0.4.1",
     "moment": "~2.5.1"
-=======
-    "request": "~2.34.0",
-    "xml2js": "~0.4.1"
->>>>>>> a2eff03f
   },
   "devDependencies": {
     "buster-node": "~0.7.0",
